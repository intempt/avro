--- conflicted
+++ resolved
@@ -22,11 +22,7 @@
   <parent>
     <groupId>org.apache.avro</groupId>
     <artifactId>avro-toplevel</artifactId>
-<<<<<<< HEAD
-    <version>1.7.8.p-SNAPSHOT</version>
-=======
-    <version>1.8.0-SNAPSHOT</version>
->>>>>>> d3e984ec
+    <version>1.8.0.p-SNAPSHOT</version>
     <relativePath>../../</relativePath>
   </parent>
 
