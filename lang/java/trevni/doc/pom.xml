<?xml version="1.0" encoding="UTF-8"?>
<!--
   Licensed to the Apache Software Foundation (ASF) under one or more
   contributor license agreements.  See the NOTICE file distributed with
   this work for additional information regarding copyright ownership.
   The ASF licenses this file to You under the Apache License, Version 2.0
   (the "License"); you may not use this file except in compliance with
   the License.  You may obtain a copy of the License at

       http://www.apache.org/licenses/LICENSE-2.0

   Unless required by applicable law or agreed to in writing, software
   distributed under the License is distributed on an "AS IS" BASIS,
   WITHOUT WARRANTIES OR CONDITIONS OF ANY KIND, either express or implied.
   See the License for the specific language governing permissions and
   limitations under the License.
-->
<project xmlns="http://maven.apache.org/POM/4.0.0" xmlns:xsi="http://www.w3.org/2001/XMLSchema-instance"
  xsi:schemaLocation="http://maven.apache.org/POM/4.0.0 http://maven.apache.org/xsd/maven-4.0.0.xsd">
  <modelVersion>4.0.0</modelVersion>

  <parent>
    <artifactId>trevni-java</artifactId>
    <groupId>org.apache.avro</groupId>
<<<<<<< HEAD
    <version>1.7.8.p-SNAPSHOT</version>
=======
    <version>1.8.0-SNAPSHOT</version>
>>>>>>> d3e984ec
    <relativePath>..</relativePath>
  </parent>

  <groupId>org.apache.avro</groupId>
  <artifactId>trevni-doc</artifactId>
<<<<<<< HEAD
  <version>1.7.8.p-SNAPSHOT</version>
=======
  <version>1.8.0-SNAPSHOT</version>
>>>>>>> d3e984ec
  <packaging>pom</packaging>

  <name>Trevni Specification</name>
  <url>http://avro.apache.org/</url>

  <build>
    <pluginManagement>
      <plugins>
        <plugin>
          <groupId>org.apache.maven.plugins</groupId>
          <artifactId>maven-site-plugin</artifactId>
          <version>${maven-site-plugin.version}</version>
          <configuration>
            <generateReports>false</generateReports>
            <siteDirectory>.</siteDirectory>
          </configuration>
        </plugin>
      </plugins>
    </pluginManagement>

  </build>

</project><|MERGE_RESOLUTION|>--- conflicted
+++ resolved
@@ -22,21 +22,13 @@
   <parent>
     <artifactId>trevni-java</artifactId>
     <groupId>org.apache.avro</groupId>
-<<<<<<< HEAD
-    <version>1.7.8.p-SNAPSHOT</version>
-=======
-    <version>1.8.0-SNAPSHOT</version>
->>>>>>> d3e984ec
+    <version>1.8.0.p-SNAPSHOT</version>
     <relativePath>..</relativePath>
   </parent>
 
   <groupId>org.apache.avro</groupId>
   <artifactId>trevni-doc</artifactId>
-<<<<<<< HEAD
-  <version>1.7.8.p-SNAPSHOT</version>
-=======
-  <version>1.8.0-SNAPSHOT</version>
->>>>>>> d3e984ec
+  <version>1.8.0.p-SNAPSHOT</version>
   <packaging>pom</packaging>
 
   <name>Trevni Specification</name>
