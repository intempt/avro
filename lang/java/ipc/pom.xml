--- conflicted
+++ resolved
@@ -23,11 +23,7 @@
   <parent>
     <artifactId>avro-parent</artifactId>
     <groupId>org.apache.avro</groupId>
-<<<<<<< HEAD
-    <version>1.7.8.p-SNAPSHOT</version>
-=======
-    <version>1.8.0-SNAPSHOT</version>
->>>>>>> d3e984ec
+    <version>1.8.0.p-SNAPSHOT</version>
     <relativePath>../</relativePath>
   </parent>
 
